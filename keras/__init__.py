--- conflicted
+++ resolved
@@ -1,34 +1,28 @@
-"""The Keras API.
-"""
-from __future__ import absolute_import
-from __future__ import division
-from __future__ import print_function
-
-from . import activations
-from . import applications
-from . import backend
-from . import callbacks
-from . import constraints
-from . import datasets
-from . import engine
-from . import initializers
-from . import layers
-from . import losses
-from . import metrics
-from . import models
-from . import optimizers
-from . import preprocessing
-from . import regularizers
-<<<<<<< HEAD
-from . import utils
-from . import wrappers
-
-__version__ = '2.0.2-tf'
-
-=======
-# Importable from root because it's technically not a layer
-from .layers import Input
-
-__version__ = '2.0.4'
-
->>>>>>> c8d35caa
+"""The Keras API.
+"""
+from __future__ import absolute_import
+from __future__ import division
+from __future__ import print_function
+
+from . import activations
+from . import applications
+from . import backend
+from . import callbacks
+from . import constraints
+from . import datasets
+from . import engine
+from . import initializers
+from . import layers
+from . import losses
+from . import metrics
+from . import models
+from . import optimizers
+from . import preprocessing
+from . import regularizers
+from . import utils
+from . import wrappers
+
+# Importable from root because it's technically not a layer
+from .layers import Input
+
+__version__ = '2.0.4-tf'